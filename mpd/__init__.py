--- conflicted
+++ resolved
@@ -90,15 +90,9 @@
             elif send_to == 'value':
                 child.add_method_trigger(self._send_value)
             else:
-<<<<<<< HEAD
-                child.add_trigger_method(self._send_command)
-        for child in self._sh.find_children(item, 'mpd_file'):
-            child.add_trigger_method(self._play_file)
-=======
                 child.add_method_trigger(self._send_command)
         for child in self._sh.find_children(item, 'mpd_file'):
             child.add_method_trigger(self._play_file)
->>>>>>> 5039ed80
         # adding item methods
         item.command = self.command
         item.play_file = self.play_file
