#!/usr/bin/env python3
# vim: set encoding=utf-8 tabstop=4 softtabstop=4 shiftwidth=4 expandtab
#########################################################################
# Copyright 2013 Robert Budde                        robert@projekt131.de
#########################################################################
#  Squeezebox-Plugin for SmartHome.py.  http://mknx.github.com/smarthome/
#
#  This plugin is free software: you can redistribute it and/or modify
#  it under the terms of the GNU General Public License as published by
#  the Free Software Foundation, either version 3 of the License, or
#  (at your option) any later version.
#
#  This plugin is distributed in the hope that it will be useful,
#  but WITHOUT ANY WARRANTY; without even the implied warranty of
#  MERCHANTABILITY or FITNESS FOR A PARTICULAR PURPOSE.  See the
#  GNU General Public License for more details.
#
#  You should have received a copy of the GNU General Public License
#  along with this plugin. If not, see <http://www.gnu.org/licenses/>.
#########################################################################

import logging
import urllib.request
import urllib.error
import urllib.parse
import lib.connections
import re
import sys

logger = logging.getLogger('Squeezebox')

class Squeezebox(lib.connections.Client):

    def __init__(self, smarthome, host='127.0.0.1', port=9090):
        lib.connections.Client.__init__(self, host, port, monitor=True)
        self._sh = smarthome
        self._val = {}
        self._obj = {}
        self._init_cmds = []

    def _check_mac(self, mac):
        return re.match("[0-9a-f]{2}([:])[0-9a-f]{2}(\\1[0-9a-f]{2}){4}$", mac.lower())

    def _resolv_full_cmd(self, item, attr):
        # check if PlayerID wildcard is used
        if '<playerid>' in item.conf[attr]:
            # try to get from parent object
            parent_item = item.return_parent()
            if (parent_item != None) and ('squeezebox_playerid' in parent_item.conf) and self._check_mac(parent_item.conf['squeezebox_playerid']):
                item.conf[attr] = item.conf[attr].replace('<playerid>', parent_item.conf['squeezebox_playerid'])
            else:
                logger.warning("squeezebox: could not resolve playerid for {0} from parent item {1}".format(item, parent_item))
                return None
        return item.conf[attr]

    def parse_item(self, item):
        if 'squeezebox_recv' in item.conf:
            cmd = self._resolv_full_cmd(item,'squeezebox_recv')
            if (cmd == None):
                return None 

            logger.debug("squeezebox: {0} receives updates by \"{1}\"".format(item, cmd))
            if not cmd in self._val:
                self._val[cmd] = {'items': [item], 'logics': []}
            else:
                if not item in self._val[cmd]['items']:
                    self._val[cmd]['items'].append(item)

            if ('squeezebox_init' in item.conf):
                cmd = self._resolv_full_cmd(item,'squeezebox_init')
                if (cmd == None):
                    return None 

                logger.debug("squeezebox: {0} is initialized by \"{1}\"".format(item, cmd))
                if not cmd in self._val:
                    self._val[cmd] = {'items': [item], 'logics': []}
                else:
                    if not item in self._val[cmd]['items']:
                        self._val[cmd]['items'].append(item)

            if not cmd in self._init_cmds:
                self._init_cmds.append(cmd)

        if 'squeezebox_send' in item.conf:
            cmd = self._resolv_full_cmd(item, 'squeezebox_send')
            if (cmd == None):
                return None
            logger.debug("squeezebox: {0} is send to \"{1}\"".format(item, cmd))
            return self.update_item
        else:
            return None

    def parse_logic(self, logic):
        pass

    def update_item(self, item, caller=None, source=None, dest=None):
        # be careful: as the server echoes ALL comands not using this will result in a loop
        if caller != 'LMS':
            cmd = self._resolv_full_cmd(item, 'squeezebox_send').split()
            if not self._check_mac(cmd[0]):
                return
            if (item._type == 'bool'):
                # convert to get '0'/'1' instead of 'True'/'False'
                value = int(item())
            else:
                value = item()

            # special handling for bool-types who need other comands or values to behave intuitively
            if (len(cmd) >= 2) and not item():
                if (cmd[1] == 'play'):
                    # if 'play' was set to false, send 'stop' to allow single-item-operation
                    cmd[1] = 'stop'
                    value = 1
                if (cmd[1] == 'playlist') and (cmd[2] in ['shuffle', 'repeat']):
                    # if a boolean item of [...] was set to false, send '0' to disable the option whatsoever
                    # replace cmd[3], as there are fixed values given and filling in 'value' is pointless
                    cmd[3] = '0'
            self._send(' '.join(urllib.parse.quote(cmd_str.format(value), encoding='iso-8859-1') for cmd_str in cmd))

    def _send(self, cmd):
        logger.debug("squeezebox: Sending request: {0}".format(cmd))
        self.send(bytes(cmd + '\r\n','utf-8'))

<<<<<<< HEAD
    def _parse_response(self, response):
#        logger.debug("squeezebox: Raw: {0}".format(response))
#        logger.debug("squeezebox: Raw: {0}".format(bytes(response,'ascii').decode()))
#        logger.debug("squeezebox: Raw: {0}".format(bytes([int(ord(i)) for i in response]).decode('utf-8')))
=======
    def found_terminator(self, response):
        response = response.decode()
>>>>>>> 68a90938
        data = [urllib.parse.unquote(data_str, encoding='iso-8859-1') for data_str in response.split()]
        logger.debug("squeezebox: Got: {0}".format(data))

        try:
            if (data[0].lower() == 'listen'):
                value = int(data[1])
                if (value == 1):
                    logger.info("squeezebox: Listen-mode enabled")
                else:
                    logger.info("squeezebox: Listen-mode disabled")
    
            if self._check_mac(data[0]):
                if (data[1] == 'play'):
                    self._update_items_with_data([data[0], 'play', '1'])
                    self._update_items_with_data([data[0], 'stop', '0'])
                    self._update_items_with_data([data[0], 'pause', '0'])
                    # play also overrules mute
                    self._update_items_with_data([data[0], 'prefset server mute', '0'])
                    return
                elif (data[1] == 'stop'):
                    self._update_items_with_data([data[0], 'play', '0'])
                    self._update_items_with_data([data[0], 'stop', '1'])
                    self._update_items_with_data([data[0], 'pause', '0'])
                    return
                elif (data[1] == 'pause'):
                    self._send(data[0] + ' mode ?')
                    self._send(data[0] + ' mixer muting ?')
                    return
                elif (data[1] == 'mode'):
                    self._update_items_with_data([data[0], 'play', str(data[2] == 'play')])
                    self._update_items_with_data([data[0], 'stop', str(data[2] == 'stop')])
                    self._update_items_with_data([data[0], 'pause', str(data[2] == 'pause')])
                    # play also overrules mute
                    if (data[2] == 'play'):
                        self._update_items_with_data([data[0], 'prefset server mute', '0'])
                    return
                elif ((((data[1] == 'prefset') and (data[2] == 'server')) or (data[1] == 'mixer'))
                      and (data[-2] == 'volume') and data[-1].startswith('-')):
                    # make sure value is always positive - also if muted!
                    self._update_items_with_data([data[0], 'prefset server mute', '1'])
                    data[-1] = data[-1][1:]
                elif (data[1] == 'playlist'):
                    if (data[2] == 'jump') and (len(data) == 4):
                        self._update_items_with_data([data[0], 'playlist index', data[3]]) 
                    elif (data[2] == 'newsong'):
                        if (len(data) >= 4):
                            self._update_items_with_data([data[0], 'title', data[3]])
                        else:
                            self._send(data[0] + ' title ?')
                        if (len(data) >= 5):
                            self._update_items_with_data([data[0], 'playlist index', data[4]])
                        # trigger reading of other song fields
                        for field in ['genre', 'artist', 'album', 'duration']:
                            self._send(data[0] + ' ' + field + ' ?')
                elif (data[1] in ['genre', 'artist', 'album', 'title']) and (len(data) == 2):
                    # these fields are returned empty so update fails - append '' to allow update
                    data.append('')
                elif (data[1] in ['duration']) and (len(data) == 2):
                    # these fields are returned empty so update fails - append '0' to allow update
                    data.append('0')
            # finally check for '?'
            if (data[-1] == '?'):
                return
            self._update_items_with_data(data)
        except:
            logger.error("squeezebox: exception while parsing \'{0}\'".format(data))
            logger.error("squeezebox: exception: \'{0}\'".format(sys.exc_info()))

    def _update_items_with_data(self, data):
        cmd = ' '.join(data_str for data_str in data[:-1])
        if (cmd in self._val):
            for item in self._val[cmd]['items']:
                if re.match("[+-][0-9]+$", data[-1]) and not isinstance(item(), str):
                    data[-1] = int(data[-1]) + item()
                item(data[-1], 'LMS', "{}:{}".format(self.addr[0],self.addr[1]))

    def handle_connect(self):
        self.discard_buffers()
        # enable listen-mode to get notified of changes
        self._send('listen 1')
        if self._init_cmds != []:
            if self.connected:
                logger.debug('squeezebox: init read')
                for cmd in self._init_cmds:
                    self._send(cmd + ' ?')

    def run(self):
        self.alive = True

    def stop(self):
        self.alive = False
        self.close()<|MERGE_RESOLUTION|>--- conflicted
+++ resolved
@@ -113,7 +113,7 @@
                     value = 1
                 if (cmd[1] == 'playlist') and (cmd[2] in ['shuffle', 'repeat']):
                     # if a boolean item of [...] was set to false, send '0' to disable the option whatsoever
-                    # replace cmd[3], as there are fixed values given and filling in 'value' is pointless
+                    # replace cmd[2], as there are fixed values given and filling in 'value' is pointless
                     cmd[3] = '0'
             self._send(' '.join(urllib.parse.quote(cmd_str.format(value), encoding='iso-8859-1') for cmd_str in cmd))
 
@@ -121,15 +121,9 @@
         logger.debug("squeezebox: Sending request: {0}".format(cmd))
         self.send(bytes(cmd + '\r\n','utf-8'))
 
-<<<<<<< HEAD
-    def _parse_response(self, response):
-#        logger.debug("squeezebox: Raw: {0}".format(response))
-#        logger.debug("squeezebox: Raw: {0}".format(bytes(response,'ascii').decode()))
-#        logger.debug("squeezebox: Raw: {0}".format(bytes([int(ord(i)) for i in response]).decode('utf-8')))
-=======
     def found_terminator(self, response):
         response = response.decode()
->>>>>>> 68a90938
+        logger.debug("squeezebox: Raw: {0}".format(response))
         data = [urllib.parse.unquote(data_str, encoding='iso-8859-1') for data_str in response.split()]
         logger.debug("squeezebox: Got: {0}".format(data))
 
